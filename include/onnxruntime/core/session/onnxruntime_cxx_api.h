--- conflicted
+++ resolved
@@ -479,15 +479,9 @@
 }
 
 inline TensorTypeAndShapeInfo Value::GetTensorTypeAndShapeInfo() const {
-<<<<<<< HEAD
   OrtTensorTypeAndShapeInfo* output;
   ORT_THROW_ON_ERROR(OrtGetTensorTypeAndShape(p_, &output));
   return TensorTypeAndShapeInfo{output};
-=======
-  OrtTensorTypeAndShapeInfo* out;
-  ORT_THROW_ON_ERROR(OrtGetTensorShapeAndType(p_, &out));
-  return TensorTypeAndShapeInfo{out};
->>>>>>> 34084944
 }
 
 }  // namespace Ort
