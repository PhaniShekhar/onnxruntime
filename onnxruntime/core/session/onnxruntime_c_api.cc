--- conflicted
+++ resolved
@@ -51,8 +51,8 @@
   OrtEnv(Environment* value1, LoggingManager* loggingManager1) : value(value1), loggingManager(loggingManager1) {
   }
   /**
-  * This function will call ::google::protobuf::ShutdownProtobufLibrary
-  */
+   * This function will call ::google::protobuf::ShutdownProtobufLibrary
+   */
   ~OrtEnv() {
     delete loggingManager;
     delete value;
@@ -632,9 +632,6 @@
 
 ///////////////////////////////////////////////////////////////////////////
 // Code to handle non-tensor types
-<<<<<<< HEAD
-///////////////////////////////////////////////////////////////////////////
-=======
 // OrtGetNumValues
 // OrtGetVaue
 // OrtCreateValue
@@ -642,7 +639,6 @@
 
 ////////////////////
 // OrtGetNumValues
->>>>>>> ee126985
 template <typename T>
 OrtStatus* OrtGetNumSequenceElements(const MLValue* p_ml_value, int* out) {
   auto& data = p_ml_value->Get<T>();
@@ -658,7 +654,7 @@
   } else if (value_type == ONNX_TYPE_SEQUENCE) {
     auto v = reinterpret_cast<const MLValue*>(value);
     auto type = v->Type();
-    // these should be in sync with the types registered in core/framework/data_types.h
+    // maintenance nightmare: keep these in sync with the registered types in data_types.h
     if (type == DataTypeImpl::GetType<VectorString>()) {
       return OrtGetNumSequenceElements<VectorString>(v, out);
     } else if (type == DataTypeImpl::GetType<VectorInt64>()) {
@@ -685,13 +681,12 @@
   API_IMPL_END
 }
 
-<<<<<<< HEAD
-=======
 ///////////////////
 // OrtGetValue
->>>>>>> ee126985
-template <typename T, typename TKey, typename TVal>
+template <typename T>
 static OrtStatus* OrtGetValueImplSeqOfMap(const MLValue* p_ml_value, int index, OrtValue** out) {
+  using TKey = typename T::key_type;
+  using TVal = typename T::value_type;
   auto& data = p_ml_value->Get<T>();
   auto data_elem = std::make_unique<std::map<TKey, TVal>>(data.at(index));
   std::unique_ptr<MLValue> value = std::make_unique<MLValue>();
@@ -717,17 +712,18 @@
   return ONNX_TENSOR_ELEMENT_DATA_TYPE_UNDEFINED;
 }
 
-template <typename T, typename ElemType>
+template <typename T>
 static OrtStatus* OrtGetValueImplSeqOfPrimitives(const MLValue* p_ml_value, int index, OrtValue** out) {
+  using ElemType = typename T::value_type;
   auto& data = p_ml_value->Get<T>();
   auto& data_elem = data.at(index);
   std::vector<int64_t> dims = {1};
   return OrtCreateTensorWithDataAsOrtValue(info, &data_elem, sizeof(ElemType), dims.size(), GetONNXTensorElementDataType<ElemType>(), out);
 }
 
-template <typename T>
-static OrtStatus* OrtGetValueImplSeqOfPrimitives<T, std::string>(const MLValue* p_ml_value, int index, OrtValue** out) {
-  auto& data = p_ml_value->Get<T>();
+template <>
+static OrtStatus* OrtGetValueImplSeqOfPrimitives<VectorString>(const MLValue* p_ml_value, int index, OrtValue** out) {
+  auto& data = p_ml_value->Get<VectorString>();
   auto& data_elem = data.at(index);
   std::vector<int64_t> dims = {1};
   return OrtCreateTensorWithDataAsOrtValue(info, data_elem.data(), data_elem.size(), dims.size(), GetONNXTensorElementDataType<std::string>(), out);
@@ -736,45 +732,47 @@
 static OrtStatus* OrtGetValueImplSeq(const OrtValue* value, int index, const OrtAllocatorInfo* info, OrtValue** out) {
   auto p_ml_value = reinterpret_cast<const MLValue*>(value);
   auto type = p_ml_value->Type();
-  // these should be in sync with the types registered in core/framework/data_types.h
+  // maintenance nightmare: keep these in sync with the registered types in data_types.h
   if (type == DataTypeImpl::GetType<VectorString>()) {
-    return OrtGetValueImplSeqOfPrimitives<VectorString, std::string>(p_ml_value, out);
+    return OrtGetValueImplSeqOfPrimitives<VectorString>(p_ml_value, out);
   } else if (type == DataTypeImpl::GetType<VectorInt64>()) {
-    return OrtGetValueImplSeqOfPrimitives<VectorInt64, int64_t>(p_ml_value, out);
+    return OrtGetValueImplSeqOfPrimitives<VectorInt64>(p_ml_value, out);
   } else if (type == DataTypeImpl::GetType<VectorFloat>()) {
-    return OrtGetValueImplSeqOfPrimitives<VectorFloat, float>(p_ml_value, out);
+    return OrtGetValueImplSeqOfPrimitives<VectorFloat>(p_ml_value, out);
   } else if (type == DataTypeImpl::GetType<VectorDouble>()) {
-    return OrtGetValueImplSeqOfPrimitives<VectorDouble, double>(p_ml_value, out);
+    return OrtGetValueImplSeqOfPrimitives<VectorDouble>(p_ml_value, out);
   } else if (type == DataTypeImpl::GetType<VectorMapStringToFloat>()) {
-    return OrtGetValueImplSeqOfMap<VectorMapStringToFloat, std::string, float>(p_ml_value, index, out);
+    return OrtGetValueImplSeqOfMap<VectorMapStringToFloat>(p_ml_value, index, out);
   } else if (type == DataTypeImpl::GetType<VectorMapInt64ToFloat>()) {
-    return OrtGetValueImplSeqOfMap<VectorMapInt64ToFloat, int64_t, float>(p_ml_value, index, out);
+    return OrtGetValueImplSeqOfMap<VectorMapInt64ToFloat>(p_ml_value, index, out);
   } else {
     return OrtCreateStatus(ORT_FAIL, "Input is not of one of the supported sequence types.");
   }
 }
 
-template <typename T, typename TKey, typename TVal>
-static OrtStatus* OrtGetValueImplMapImpl(const OrtValue* value, int index, const OrtAllocatorInfo* info, OrtValue** out) {
+template <typename T>
+static OrtStatus* OrtGetValueImplMapHelper(const MLValue* p_ml_value, int index, const OrtAllocatorInfo* info, OrtValue** out) {
+  using TKey = typename T::key_type;
+  using TVal = typename T::mapped_type;
   auto& data = p_ml_value->Get<T>();
   int num_kv_pairs = data.size();
   switch (index) {
     case 0: {  // user is requesting keys
       std::vector<TKey> keys;
       keys.reserve(num_kv_pairs);
-      for (auto& kv : data) {
+      for (const auto& kv : data) {
         keys.push_back(kv.first);
       }
-      std::vector<int64_t> dims = {1};
+      std::vector<int64_t> dims = {num_kv_pairs};
       return OrtCreateTensorWithDataAsOrtValue(info, keys.data(), keys.size() * sizeof(TKey), dims.size(), GetONNXTensorElementDataType<TKey>(), out);
     }
     case 1: {  // user is requesting values
       std::vector<TKey> vals;
       vals.reserve(num_kv_pairs);
-      for (auto& kv : data) {
-        vals.push_back(kv.first);
+      for (const auto& kv : data) {
+        vals.push_back(kv.second);
       }
-      std::vector<int64_t> dims = {1};
+      std::vector<int64_t> dims = {num_kv_pairs};
       return OrtCreateTensorWithDataAsOrtValue(info, vals.data(), vals.size() * sizeof(TVal), dims.size(), GetONNXTensorElementDataType<TVal>(), out);
     }
     default:
@@ -785,23 +783,23 @@
 static OrtStatus* OrtGetValueImplMap(const OrtValue* value, int index, const OrtAllocatorInfo* info, OrtValue** out) {
   auto p_ml_value = reinterpret_cast<const MLValue*>(value);
   auto type = p_ml_value->Type();
-  // these should be in sync with the types registered in core/framework/data_types.h
+  // maintenance nightmare: keep these in sync with the registered types in data_types.h
   if (type == DataTypeImpl::GetType<MapStringToString>()) {
-    return OrtGetValueImplMap<MapStringToString, std::string, std::string>(value, index, info, out);
+    return OrtGetValueImplMapHelper<MapStringToString>(p_ml_value, index, info, out);
   } else if (type == DataTypeImpl::GetType<MapStringToInt64>()) {
-    return OrtGetValueImplMap<MapStringToInt64, std::string, int64_t>(value, index, info, out);
+    return OrtGetValueImplMapHelper<MapStringToInt64>(p_ml_value, index, info, out);
   } else if (type == DataTypeImpl::GetType<MapStringToFloat>()) {
-    return OrtGetValueImplMap<MapStringToFloat, std::string, float>(value, index, info, out);
+    return OrtGetValueImplMapHelper<MapStringToFloat>(p_ml_value, index, info, out);
   } else if (type == DataTypeImpl::GetType<MapStringToDouble>()) {
-    return OrtGetValueImplMap<MapStringToDouble, std::string, double>(value, index, info, out);
+    return OrtGetValueImplMapHelper<MapStringToDouble>(p_ml_value, index, info, out);
   } else if (type == DataTypeImpl::GetType<MapInt64ToString>()) {
-    return OrtGetValueImplMap<MapInt64ToString, int64_t, std::string>(value, index, info, out);
+    return OrtGetValueImplMapHelper<MapInt64ToString>(p_ml_value, index, info, out);
   } else if (type == DataTypeImpl::GetType<MapInt64ToInt64>()) {
-    return OrtGetValueImplMap<MapInt64ToInt64, int64_t, int64_t>(value, index, info, out);
+    return OrtGetValueImplMapHelper<MapInt64ToInt64>(p_ml_value, index, info, out);
   } else if (type == DataTypeImpl::GetType<MapInt64ToFloat>()) {
-    return OrtGetValueImplMap<MapInt64ToFloat, int64_t, float>(value, index, info, out);
+    return OrtGetValueImplMapHelper<MapInt64ToFloat>(p_ml_value, index, info, out);
   } else if (type == DataTypeImpl::GetType<MapInt64ToDouble>()) {
-    return OrtGetValueImplMap<MapInt64ToDouble, int64_t, double>(value, index, info, out);
+    return OrtGetValueImplMapHelper<MapInt64ToDouble>(p_ml_value, index, info, out);
   } else {
     return OrtCreateStatus(ORT_FAIL, "Input is not of one of the supported map types.");
   }
@@ -818,30 +816,60 @@
   }
 }
 
-<<<<<<< HEAD
-ORT_API_STATUS_IMPL(OrtGetValue, const OrtValue* value, int index, OrtAllocator* allocator, OrtValue** out) {
-=======
 ORT_API_STATUS_IMPL(OrtGetValue, const OrtValue* value, int index, const OrtAllocatorInfo* info, OrtValue** out) {
->>>>>>> ee126985
-  API_IMPL_BEGIN
-  return OrtGetValueImpl(value, index, allocator, out);
-  API_IMPL_END
-}
-<<<<<<< HEAD
-=======
+  API_IMPL_BEGIN
+  return OrtGetValueImpl(value, index, info, out);
+  API_IMPL_END
+}
 
 ///////////////////
 // OrtCreateValue
+template <typename T>
+static OrtStatus* OrtCreateValueImplSeqHelperMap(const OrtValue** in, int num_values, const OrtAllocatorInfo* info, OrtValue** out) {
+  auto vec_ptr = std::make_unique<std::vector<T>>();
+  vec_ptr->reserve(num_values);
+  for (int idx = 0; idx < num_values; ++idx) {
+    auto& m = reinterpret_cast<const MLValue*>(in[idx])->Get<T>();
+    vec_ptr->push_back(m);
+  }
+  // create MLValue with this vector
+  std::unique_ptr<MLValue> value = std::make_unique<MLValue>();
+  value->Init(vec_ptr.release(),
+              DataTypeImpl::GetType<std::vector<T>>(),
+              DataTypeImpl::GetType < std::vector<T>()->GetDeleteFunc());
+  *out = reinterpret_cast<OrtValue*>(value.release());
+  return nullptr;
+}
+
+template <typename T>
+static OrtStatus* OrtCreateValueImplSeqHelper(const OrtValue** in, int num_values, const OrtAllocatorInfo* info, OrtValue** out) {
+  auto vec_ptr = std::make_unique<std::vector<T>>();
+  vec_ptr->reserve(num_values);
+  for (int idx = 0; idx < num_values; ++idx) {
+    auto& tensor = reinterpret_cast<const MLValue*>(in[idx])->Get<Tensor>();
+    auto data = tensor.Data<VecElemType>();
+    // TODO check for data nullptr?
+    vec_ptr->push_back(*data);
+  }
+  // create MLValue with this vector
+  std::unique_ptr<MLValue> value = std::make_unique<MLValue>();
+  value->Init(vec_ptr.release(),
+              DataTypeImpl::GetType<std::vector<T>>(),
+              DataTypeImpl::GetType < std::vector<T>()->GetDeleteFunc());
+  *out = reinterpret_cast<OrtValue*>(value.release());
+  return nullptr;
+}
+
 static OrtStatus* OrtCreateValueImplSeq(const OrtValue** in, int num_values, const OrtAllocatorInfo* info, OrtValue** out) {
   // We only support limited sequence types. For the sake of simplicity the type of the first
   // OrtValue* in OrtValue** will determine the type of the vector used to create the output OrtValue
   // this type should be either a tensor of limited types or map of limited types
   const OrtValue* ovfirst = in[0];
-  auto value_type = OrtGetValueType(ovfirst);
+  auto first_value_type = OrtGetValueType(ovfirst);
   // in onnxruntime type registrations we can support only a fixed vector types
   // this check ensures that the input conforms to that
-  if (!(value_type == ONNX_TYPE_TENSOR || value_type == ONNX_TYPE_MAP)) {
-    return OrtCreateStatus(ORT_FAIL, "Input type should be either tensor or map.");
+  if (!(first_value_type == ONNX_TYPE_TENSOR || first_value_type == ONNX_TYPE_MAP)) {
+    return OrtCreateStatus(ORT_FAIL, "Each element of the sequence should be either tensor or map.");
   }
   // check if all OrtValues in the input array are of the same type
   // this is because even though the ONNX spec and this API spec supports heterogenous sequences,
@@ -849,55 +877,47 @@
   for (int i = 0; i < num_values; ++i) {
     const OrtValue* ov = in[i];
     auto ov_type = OrtGetValueType(ov);
-    if (ov_type != value_type) {
+    if (ov_type != first_value_type) {
       return OrtCreateStatus(ORT_FAIL, "At least one element in the sequence is of a type different from others.");
     }
   }
+
   // finally create the output vector/MLValue
   auto first_mlvalue = reinterpret_cast<const MLValue*>(ovfirst);
-  if (value_type == ONNX_TYPE_TENSOR) {
+  if (first_value_type == ONNX_TYPE_TENSOR) {
     auto vec_type = first_mlvalue->Get<Tensor>().DataType();
-    auto vec_ptr = std::make_unique<std::vector<vec_type>>();
-    vec_ptr->reserve(num_values);
-    for (int idx = 0; idx < num_values; ++idx) {
-      auto& tensor = reinterpret_cast<const MLValue*>(in[idx])->Get<Tensor>();
-      auto data = tensor.Data<vec_type>();
-      // TODO validate that this tensor has only one element
-      vec_ptr->push_back(*data);
-    }
-    // create MLValue with this vector
-    std::unique_ptr<MLValue> value = std::make_unique<MLValue>();
-    value->Init(vec_ptr.release(),
-                DataTypeImpl::GetType<std::vector<vec_type>>(),
-                DataTypeImpl::GetType<std::vector<vec_type>>()->GetDeleteFunc());
-    *out = reinterpret_cast<OrtValue*>(value.release());
-    return nullptr;
+    if (type == DataTypeImpl::GetType<std::string>()) {
+      return OrtCreateValueImplSeqHelper<std::string>(in, num_values, info, out);
+    } else if (type == DataTypeImpl::GetType<int64_t>()) {
+      return OrtCreateValueImplSeqHelper<int64_t>(in, num_values, info, out);
+    } else if (type == DataTypeImpl::GetType<float>()) {
+      return OrtCreateValueImplSeqHelper<float>(in, num_values, info, out);
+    } else if (type == DataTypeImpl::GetType<double>()) {
+      return OrtCreateValueImplSeqHelper<double>(in, num_values, info, out);
+    } else {
+      return OrtCreateStatus("Type not supported.")
+    }
   } else {  // map type
-    for (int idx = 0; idx < num_values; ++idx) {
-      const OrtValue* ovalue = in[idx];
-      auto p_mlval = reinterpret_cast<const MLValue*>(ovalue);
-      auto type = p_mlval->Type();
-      if (type == DataTypeImpl::GetType<MapStringToString>()) {
-        std::map<string, string> m = p_mlval->Get<MapStringToString>();
-        vec_ptr->push_back(m);
-      } else if (type == DataTypeImpl::GetType<MapStringToInt64>()) {
-      } else if (type == DataTypeImpl::GetType<MapStringToFloat>()) {
-      } else if (type == DataTypeImpl::GetType<MapStringToDouble>()) {
-      } else if (type == DataTypeImpl::GetType<MapInt64ToString>()) {
-      } else if (type == DataTypeImpl::GetType<MapInt64ToInt64>()) {
-      } else if (type == DataTypeImpl::GetType<MapInt64ToFloat>()) {
-      } else if (type == DataTypeImpl::GetType<MapInt64ToDouble>()) {
-      } else {
-        return OrtCreateStatus(ORT_FAIL, "Input is not of one of the supported map types.");
-      }
-    }
-    // create MLValue with this vector
-    std::unique_ptr<MLValue> value = std::make_unique<MLValue>();
-    value->Init(vec_ptr.release(),
-                DataTypeImpl::GetType<std::vector<vec_type>>(),
-                DataTypeImpl::GetType<std::vector<vec_type>>()->GetDeleteFunc());
-    *out = reinterpret_cast<OrtValue*>(value.release());
-    return nullptr;
+    // maintenance nightmare: keep these in sync with the registered types in data_types.h
+    if (first_value_type == DataTypeImpl::GetType<MapStringToString>()) {
+      OrtCreateValueImplSeqHelperMap<MapStringToString>(in, num_values, info, out);
+    } else if (first_value_type == DataTypeImpl::GetType<MapStringToInt64>()) {
+      OrtCreateValueImplSeqHelperMap<MapStringToInt64>(in, num_values, info, out);
+    } else if (first_value_type == DataTypeImpl::GetType<MapStringToFloat>()) {
+      OrtCreateValueImplSeqHelperMap<MapStringToFloat>(in, num_values, info, out);
+    } else if (first_value_type == DataTypeImpl::GetType<MapStringToDouble>()) {
+      OrtCreateValueImplSeqHelperMap<MapStringToDouble>(in, num_values, info, out);
+    } else if (first_value_type == DataTypeImpl::GetType<MapInt64ToString>()) {
+      OrtCreateValueImplSeqHelperMap<MapInt64ToString>(in, num_values, info, out);
+    } else if (first_value_type == DataTypeImpl::GetType<MapInt64ToInt64>()) {
+      OrtCreateValueImplSeqHelperMap<MapInt64ToInt64>(in, num_values, info, out);
+    } else if (first_value_type == DataTypeImpl::GetType<MapInt64ToFloat>()) {
+      OrtCreateValueImplSeqHelperMap<MapInt64ToFloat>(in, num_values, info, out);
+    } else if (first_value_type == DataTypeImpl::GetType<MapInt64ToDouble>()) {
+      OrtCreateValueImplSeqHelperMap<MapInt64ToDouble>(in, num_values, info, out);
+    } else {
+      return OrtCreateStatus(ORT_FAIL, "Input is not of one of the supported map types.");
+    }
   }
 }
 
@@ -907,7 +927,8 @@
   // iterate through the key and value tensors and populate map
   auto key_data = key_tensor.Data<KeyType>();
   auto value_data = value_tensor.Data<ValueType>();
-  for (int n = 0; end = key_tensor.Shape().Size(); n < end; ++n, ++key_data, ++value_data) {
+  int num_kv_pairs = key_tensor.Shape().Size();
+  for (int n = 0; n < num_kv_pairs; ++n, ++key_data, ++value_data) {
     map_ptr->insert({*key_data, *value_data});
   }
   // create mlvalue with this map
@@ -939,7 +960,7 @@
   if (num_values != 2) {
     return OrtCreateStatus(ORT_FAIL, "For map type num_values MUST be 2");
   }
-  // get keys
+
   const OrtValue* ort_keys = in[0];
   auto p_key_ml_value = reinterpret_cast<const MLValue*>(ort_keys);
   auto& key_tensor = p_key_ml_value->Get<Tensor>();
@@ -980,7 +1001,6 @@
   API_IMPL_END
 }
 
->>>>>>> ee126985
 // End support for non-tensor types
 
 DEFINE_RELEASE_ORT_OBJECT_FUNCTION(Env, OrtEnv)
